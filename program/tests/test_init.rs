#![cfg(feature="test-bpf")]

mod helpers;

use std::mem::size_of;
use helpers::*;
use solana_program::instruction::InstructionError;
use solana_program_test::*;
use solana_sdk::{
    pubkey::Pubkey,
<<<<<<< HEAD
    signature::Signer,
    transaction::{Transaction,TransactionError},
=======
    signature::{Signer, Keypair},
    transaction::Transaction,
>>>>>>> b4e360f0
    account::Account,
};
use solana_program::account_info::AccountInfo;

<<<<<<< HEAD
use mango::entrypoint::process_instruction;
use mango::error::MangoErrorCode;
use mango::instruction::{init_mango_group, deposit_srm, withdraw_srm};
use mango::state::{MangoGroup, MangoSrmAccount};
use common::create_signer_key_and_nonce;

#[tokio::test]
async fn test_init_btc_eth_usdt() {
=======
use mango::{
    entrypoint::process_instruction,
    instruction::deposit_srm,
    state::MangoSrmAccount,
};

#[tokio::test]
async fn test_init_mango_group() {
    // Mostly a test to ensure we can successfully create the testing harness
    // Also gives us an alert if the InitMangoGroup tx ends up using too much gas
>>>>>>> b4e360f0
    let program_id = Pubkey::new_unique();

    let mut test = ProgramTest::new(
        "mango",
        program_id,
        processor!(process_instruction),
    );

    // limit to track compute unit increase
    test.set_bpf_compute_max_units(20_000);

    let mango_group = add_mango_group_prodlike(&mut test, program_id);

    let (mut banks_client, payer, recent_blockhash) = test.start().await;

    let mut transaction = Transaction::new_with_payer(
        &[
            mango_group.init_mango_group(&payer.pubkey()),
        ],
        Some(&payer.pubkey()),
    );

    transaction.sign(
        &[&payer],
        recent_blockhash,
    );
    assert!(banks_client.process_transaction(transaction).await.is_ok());
}


#[tokio::test]
async fn test_deposit_srm() {
    // Test that the DepositSrm instruction succeeds in the simple case
    let program_id = Pubkey::new_unique();

    let mut test = ProgramTest::new(
        "mango",
        program_id,
        processor!(process_instruction),
    );

    // limit to track compute unit increase
    test.set_bpf_compute_max_units(20_000);

    let initial_amount = 500;
    let deposit_amount = 100;

    let user = Keypair::new();
    let user_pk = user.pubkey();
    let mango_group = add_mango_group_prodlike(&mut test, program_id);
    let mango_srm_account_pk = Pubkey::new_unique();
    test.add_account(mango_srm_account_pk, Account::new(u32::MAX as u64, size_of::<MangoSrmAccount>(), &program_id));
    let user_srm_account = add_token_account(&mut test, user_pk, mango_group.srm_mint.pubkey, initial_amount);

    let (mut banks_client, payer, recent_blockhash) = test.start().await;

    let mut transaction = Transaction::new_with_payer(
        &[
            mango_group.init_mango_group(&payer.pubkey()),

            deposit_srm(
                &program_id,
                &mango_group.mango_group_pk,
                &mango_srm_account_pk,
                &user_pk,
                &user_srm_account.pubkey,
                &mango_group.srm_vault.pubkey,
                deposit_amount,
            ).unwrap(),
        ],
        Some(&payer.pubkey()),
    );

    transaction.sign(
        &[&payer, &user],
        recent_blockhash,
    );
    assert!(banks_client.process_transaction(transaction).await.is_ok());
<<<<<<< HEAD
}


#[tokio::test]
async fn test_init_srm_sol_usdt() {
    let program_id = Pubkey::new_unique();

    let mut test = ProgramTest::new(
        "mango",
        program_id,
        processor!(process_instruction),
    );

    // limit to track compute unit increase
    test.set_bpf_compute_max_units(51_000);

    let mango_group_pk = Pubkey::new_unique();
    let (signer_pk, signer_nonce) = create_signer_key_and_nonce(&program_id, &mango_group_pk);
    test.add_account(mango_group_pk, Account::new(u32::MAX as u64, size_of::<MangoGroup>(), &program_id));

    let sol_mint = add_mint(&mut test, 6);
    let srm_mint = add_mint_srm(&mut test);
    let usdt_mint = add_mint(&mut test, 6);
    let mints = vec![sol_mint.pubkey, srm_mint.pubkey, usdt_mint.pubkey];

    let sol_vault = add_token_account(&mut test, signer_pk, sol_mint.pubkey);
    let srm_vault = add_token_account(&mut test, signer_pk, srm_mint.pubkey);
    let usdt_vault = add_token_account(&mut test, signer_pk, usdt_mint.pubkey);
    let vaults = vec![sol_vault.pubkey, srm_vault.pubkey, usdt_vault.pubkey];

    let dex_prog_id = Pubkey::new_unique();
    let sol_usdt_dex = add_dex_empty(&mut test, sol_mint.pubkey, usdt_mint.pubkey, dex_prog_id);
    let srm_usdt_dex = add_dex_empty(&mut test, srm_mint.pubkey, usdt_mint.pubkey, dex_prog_id);
    let dexes = vec![sol_usdt_dex.pubkey, srm_usdt_dex.pubkey];

    let unit = 10u64.pow(6);
    let sol_usdt = add_aggregator(&mut test, "SOL:USDT", 6, 50_000 * unit, &program_id);
    let srm_usdt = add_aggregator(&mut test, "SRM:USDT", 6, 2_000 * unit, &program_id);
    let oracles = vec![sol_usdt.pubkey, srm_usdt.pubkey];


    let mango_srm_account_pk = Pubkey::new_unique();
    test.add_account(mango_srm_account_pk, Account::new(u32::MAX as u64, size_of::<MangoSrmAccount>(), &program_id));


    let (mut banks_client, payer, recent_blockhash) = test.start().await;

    let borrow_limits = [100, 100, 100];

    let mut transaction = Transaction::new_with_payer(
        &[
            init_mango_group(
                &program_id,
                &mango_group_pk,
                &signer_pk,
                &dex_prog_id,
                &srm_vault.pubkey,
                &payer.pubkey(),
                &mints,
                &vaults,
                &dexes,
                &oracles,
                signer_nonce,
                U64F64::from_num(1.1),
                U64F64::from_num(1.2),
                borrow_limits,
            ).unwrap(),
        ],
        Some(&payer.pubkey()),
    );

    transaction.sign(
        &[&payer],
        recent_blockhash,
    );
    assert!(banks_client.process_transaction(transaction).await.is_ok());

    let srm_account_pk = Pubkey::new_unique();

    let mut transaction_deposit = Transaction::new_with_payer(
        &[
            deposit_srm(
                &program_id,
                &mango_group_pk,
                &mango_srm_account_pk,
                &payer.pubkey(),
                &srm_account_pk,
                &srm_vault.pubkey,
                100
            ).unwrap(),
        ],
        Some(&payer.pubkey()),
    );

    transaction_deposit.sign(
        &[&payer],
        recent_blockhash,
    );

    assert_eq!(
        banks_client
            .process_transaction(transaction_deposit)
            .await
            .unwrap_err()
            .unwrap(),
        TransactionError::InstructionError(
            0,
            InstructionError::Custom(
                MangoErrorCode::FeeDiscountFunctionality.into()))
    );

   let mut transaction_withdraw = Transaction::new_with_payer(
        &[
            withdraw_srm(
                &program_id,
                &mango_group_pk,
                &mango_srm_account_pk,
                &payer.pubkey(),
                &srm_account_pk,
                &srm_vault.pubkey,
                &signer_pk,
                100
            ).unwrap(),
        ],
        Some(&payer.pubkey()),
    );

    transaction_withdraw.sign(
        &[&payer],
        recent_blockhash,
    );

    assert_eq!(
        banks_client
            .process_transaction(transaction_withdraw)
            .await
            .unwrap_err()
            .unwrap(),
        TransactionError::InstructionError(
            0,
            InstructionError::Custom(
                MangoErrorCode::FeeDiscountFunctionality.into()))
    );

=======

    let final_user_balance = get_token_balance(&mut banks_client, user_srm_account.pubkey).await;
    assert_eq!(final_user_balance, initial_amount - deposit_amount);
    let mango_vault_srm_balance = get_token_balance(&mut banks_client, mango_group.srm_vault.pubkey).await;
    assert_eq!(mango_vault_srm_balance, deposit_amount);

    let mut mango_srm_account = banks_client.get_account(mango_srm_account_pk).await.unwrap().unwrap();
    let account_info: AccountInfo = (&mango_srm_account_pk, &mut mango_srm_account).into();

    let mango_srm_account = MangoSrmAccount::load_mut_checked(
        &program_id,
        &account_info,
        &mango_group.mango_group_pk,
    ).unwrap();
    assert_eq!(mango_srm_account.amount, deposit_amount);
>>>>>>> b4e360f0
}<|MERGE_RESOLUTION|>--- conflicted
+++ resolved
@@ -3,43 +3,30 @@
 mod helpers;
 
 use std::mem::size_of;
+use fixed::types::U64F64;
 use helpers::*;
 use solana_program::instruction::InstructionError;
 use solana_program_test::*;
 use solana_sdk::{
     pubkey::Pubkey,
-<<<<<<< HEAD
-    signature::Signer,
+    signature::{Signer, Keypair},
     transaction::{Transaction,TransactionError},
-=======
-    signature::{Signer, Keypair},
-    transaction::Transaction,
->>>>>>> b4e360f0
     account::Account,
 };
 use solana_program::account_info::AccountInfo;
 
-<<<<<<< HEAD
-use mango::entrypoint::process_instruction;
-use mango::error::MangoErrorCode;
-use mango::instruction::{init_mango_group, deposit_srm, withdraw_srm};
-use mango::state::{MangoGroup, MangoSrmAccount};
 use common::create_signer_key_and_nonce;
-
-#[tokio::test]
-async fn test_init_btc_eth_usdt() {
-=======
 use mango::{
     entrypoint::process_instruction,
-    instruction::deposit_srm,
-    state::MangoSrmAccount,
+    error::MangoErrorCode,
+    instruction::{init_mango_group, deposit_srm, withdraw_srm},
+    state::{MangoGroup, MangoSrmAccount},
 };
 
 #[tokio::test]
 async fn test_init_mango_group() {
     // Mostly a test to ensure we can successfully create the testing harness
     // Also gives us an alert if the InitMangoGroup tx ends up using too much gas
->>>>>>> b4e360f0
     let program_id = Pubkey::new_unique();
 
     let mut test = ProgramTest::new(
@@ -118,12 +105,27 @@
         recent_blockhash,
     );
     assert!(banks_client.process_transaction(transaction).await.is_ok());
-<<<<<<< HEAD
+
+    let final_user_balance = get_token_balance(&mut banks_client, user_srm_account.pubkey).await;
+    assert_eq!(final_user_balance, initial_amount - deposit_amount);
+    let mango_vault_srm_balance = get_token_balance(&mut banks_client, mango_group.srm_vault.pubkey).await;
+    assert_eq!(mango_vault_srm_balance, deposit_amount);
+
+    let mut mango_srm_account = banks_client.get_account(mango_srm_account_pk).await.unwrap().unwrap();
+    let account_info: AccountInfo = (&mango_srm_account_pk, &mut mango_srm_account).into();
+
+    let mango_srm_account = MangoSrmAccount::load_mut_checked(
+        &program_id,
+        &account_info,
+        &mango_group.mango_group_pk,
+    ).unwrap();
+    assert_eq!(mango_srm_account.amount, deposit_amount);
 }
 
 
 #[tokio::test]
-async fn test_init_srm_sol_usdt() {
+async fn test_deposit_srm_error() {
+    // Test that the DepositSrm instruction succeeds in the simple case
     let program_id = Pubkey::new_unique();
 
     let mut test = ProgramTest::new(
@@ -133,6 +135,70 @@
     );
 
     // limit to track compute unit increase
+    test.set_bpf_compute_max_units(20_000);
+
+    let initial_amount = 500;
+    let deposit_amount = 100;
+
+    let user = Keypair::new();
+    let user_pk = user.pubkey();
+    let mango_group = add_mango_group_prodlike(&mut test, program_id);
+    let mango_srm_account_pk = Pubkey::new_unique();
+    test.add_account(mango_srm_account_pk, Account::new(u32::MAX as u64, size_of::<MangoSrmAccount>(), &program_id));
+    let user_srm_account = add_token_account(&mut test, user_pk, mango_group.srm_mint.pubkey, initial_amount);
+
+    let (mut banks_client, payer, recent_blockhash) = test.start().await;
+
+    let mut transaction = Transaction::new_with_payer(
+        &[
+            mango_group.init_mango_group(&payer.pubkey()),
+
+            deposit_srm(
+                &program_id,
+                &mango_group.mango_group_pk,
+                &mango_srm_account_pk,
+                &user_pk,
+                &user_srm_account.pubkey,
+                &mango_group.srm_vault.pubkey,
+                deposit_amount,
+            ).unwrap(),
+        ],
+        Some(&payer.pubkey()),
+    );
+
+    transaction.sign(
+        &[&payer, &user],
+        recent_blockhash,
+    );
+    assert!(banks_client.process_transaction(transaction).await.is_ok());
+
+    let final_user_balance = get_token_balance(&mut banks_client, user_srm_account.pubkey).await;
+    assert_eq!(final_user_balance, initial_amount - deposit_amount);
+    let mango_vault_srm_balance = get_token_balance(&mut banks_client, mango_group.srm_vault.pubkey).await;
+    assert_eq!(mango_vault_srm_balance, deposit_amount);
+
+    let mut mango_srm_account = banks_client.get_account(mango_srm_account_pk).await.unwrap().unwrap();
+    let account_info: AccountInfo = (&mango_srm_account_pk, &mut mango_srm_account).into();
+
+    let mango_srm_account = MangoSrmAccount::load_mut_checked(
+        &program_id,
+        &account_info,
+        &mango_group.mango_group_pk,
+    ).unwrap();
+    assert_eq!(mango_srm_account.amount, deposit_amount);
+}
+
+#[tokio::test]
+async fn test_init_srm_sol_usdt() {
+    let program_id = Pubkey::new_unique();
+
+    let mut test = ProgramTest::new(
+        "mango",
+        program_id,
+        processor!(process_instruction),
+    );
+
+    // limit to track compute unit increase
     test.set_bpf_compute_max_units(51_000);
 
     let mango_group_pk = Pubkey::new_unique();
@@ -144,9 +210,9 @@
     let usdt_mint = add_mint(&mut test, 6);
     let mints = vec![sol_mint.pubkey, srm_mint.pubkey, usdt_mint.pubkey];
 
-    let sol_vault = add_token_account(&mut test, signer_pk, sol_mint.pubkey);
-    let srm_vault = add_token_account(&mut test, signer_pk, srm_mint.pubkey);
-    let usdt_vault = add_token_account(&mut test, signer_pk, usdt_mint.pubkey);
+    let sol_vault = add_token_account(&mut test, signer_pk, sol_mint.pubkey, 0);
+    let srm_vault = add_token_account(&mut test, signer_pk, srm_mint.pubkey, 0);
+    let usdt_vault = add_token_account(&mut test, signer_pk, usdt_mint.pubkey, 0);
     let vaults = vec![sol_vault.pubkey, srm_vault.pubkey, usdt_vault.pubkey];
 
     let dex_prog_id = Pubkey::new_unique();
@@ -263,21 +329,4 @@
                 MangoErrorCode::FeeDiscountFunctionality.into()))
     );
 
-=======
-
-    let final_user_balance = get_token_balance(&mut banks_client, user_srm_account.pubkey).await;
-    assert_eq!(final_user_balance, initial_amount - deposit_amount);
-    let mango_vault_srm_balance = get_token_balance(&mut banks_client, mango_group.srm_vault.pubkey).await;
-    assert_eq!(mango_vault_srm_balance, deposit_amount);
-
-    let mut mango_srm_account = banks_client.get_account(mango_srm_account_pk).await.unwrap().unwrap();
-    let account_info: AccountInfo = (&mango_srm_account_pk, &mut mango_srm_account).into();
-
-    let mango_srm_account = MangoSrmAccount::load_mut_checked(
-        &program_id,
-        &account_info,
-        &mango_group.mango_group_pk,
-    ).unwrap();
-    assert_eq!(mango_srm_account.amount, deposit_amount);
->>>>>>> b4e360f0
-}+}
